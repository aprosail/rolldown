import type {
  MinifyOptions as BindingMinifyOptions,
  PreRenderedChunk,
} from '../binding';
import type { RolldownOutputPluginOption } from '../plugin';
import type {
  SourcemapIgnoreListOption,
  SourcemapPathTransformOption,
} from '../types/misc';
import type { ModuleInfo } from '../types/module-info';
import type { RenderedChunk } from '../types/rolldown-output';
import type { NullValue, StringOrRegExp } from '../types/utils';

export type GeneratedCodePreset = 'es5' | 'es2015';

export interface GeneratedCodeOptions {
  /**
   * Whether to use Symbol.toStringTag for namespace objects.
   * @default false
   */
  symbols?: boolean;
  /**
   * Allows choosing one of the presets listed above while overriding some options.
   *
   * ```js
   * export default {
   *   output: {
   *     generatedCode: {
   *       preset: 'es2015',
   *       symbols: false
   *     }
   *   }
   * };
   * ```
   */
  preset?: GeneratedCodePreset;
  /**
   * Whether to add readable names to internal variables for profiling purposes.
   *
   * When enabled, generated code will use descriptive variable names that correspond
   * to the original module names, making it easier to profile and debug the bundled code.
   *
   * @default true when minification is disabled, false when minification is enabled
   */
  profilerNames?: boolean;
}

export type ModuleFormat =
  | 'es'
  | 'cjs'
  | 'esm'
  | 'module'
  | 'commonjs'
  | 'iife'
  | 'umd';

export type AddonFunction = (chunk: RenderedChunk) => string | Promise<string>;

export type ChunkFileNamesFunction = (chunkInfo: PreRenderedChunk) => string;

export interface PreRenderedAsset {
  type: 'asset';
  name?: string;
  names: string[];
  originalFileName?: string;
  originalFileNames: string[];
  source: string | Uint8Array;
}

export type AssetFileNamesFunction = (chunkInfo: PreRenderedAsset) => string;

export type GlobalsFunction = (name: string) => string;

export type MinifyOptions = Omit<BindingMinifyOptions, 'module' | 'sourcemap'>;

export interface ChunkingContext {
  getModuleInfo(moduleId: string): ModuleInfo | null;
}

export interface OutputOptions {
  dir?: string;
  file?: string;
  exports?: 'auto' | 'named' | 'default' | 'none';
  hashCharacters?: 'base64' | 'base36' | 'hex';
  /**
   * Expected format of generated code.
   * - `'es'`, `'esm'` and `'module'` are the same format, all stand for ES module.
   * - `'cjs'` and `'commonjs'` are the same format, all stand for CommonJS module.
   * - `'iife'` stands for [Immediately Invoked Function Expression](https://developer.mozilla.org/en-US/docs/Glossary/IIFE).
   * - `'umd'` stands for [Universal Module Definition](https://github.com/umdjs/umd).
   *
   * @default 'esm'
   */
  format?: ModuleFormat;
  sourcemap?: boolean | 'inline' | 'hidden';
  sourcemapBaseUrl?: string;
  sourcemapDebugIds?: boolean;
  /**
   * Control which source files are included in the sourcemap ignore list.
   * Files in the ignore list are excluded from debugger stepping and error stack traces.
   *
   * - `false`: Include all source files in the ignore list
   * - `true`: Include no source files in the ignore list
   * - `string`: Files containing this string in their path will be included in the ignore list
   * - `RegExp`: Files matching this regular expression will be included in the ignore list
   * - `function`: Custom function `(source: string, sourcemapPath: string) => boolean` to determine if a source should be ignored
   *
   * :::tip Performance
   * Using static values (`boolean`, `string`, or `RegExp`) is significantly more performant than functions.
   * Calling JavaScript functions from Rust has extremely high overhead, so prefer static patterns when possible.
   * :::
   *
   * ## Examples
   * ```js
   * // ✅ Preferred: Use RegExp for better performance
   * sourcemapIgnoreList: /node_modules/
   *
   * // ✅ Preferred: Use string pattern for better performance
   * sourcemapIgnoreList: "vendor"
   *
   * // ! Use sparingly: Function calls have high overhead
   * sourcemapIgnoreList: (source, sourcemapPath) => {
   *   return source.includes('node_modules') || source.includes('.min.');
   * }
   * ```
   *
   * **default**: /node_modules/
   */
  sourcemapIgnoreList?: boolean | SourcemapIgnoreListOption | StringOrRegExp;
  sourcemapPathTransform?: SourcemapPathTransformOption;
  banner?: string | AddonFunction;
  footer?: string | AddonFunction;
  intro?: string | AddonFunction;
  outro?: string | AddonFunction;
  extend?: boolean;
  esModule?: boolean | 'if-default-prop';
  assetFileNames?: string | AssetFileNamesFunction;
  entryFileNames?: string | ChunkFileNamesFunction;
  chunkFileNames?: string | ChunkFileNamesFunction;
  cssEntryFileNames?: string | ChunkFileNamesFunction;
  cssChunkFileNames?: string | ChunkFileNamesFunction;
  sanitizeFileName?: boolean | ((name: string) => string);
  /**
   * Control code minification.
   *
   * - `true`: Enable full minification including code compression and dead code elimination
   * - `false`: Disable minification (default)
   * - `'dce-only'`: Only perform dead code elimination without code compression
   * - `MinifyOptions`: Fine-grained control over minification settings
   *
   * @default false
   */
  minify?: boolean | 'dce-only' | MinifyOptions;
  name?: string;
  globals?: Record<string, string> | GlobalsFunction;
  /**
   * Maps external module IDs to paths.
   *
   * Allows customizing the path used when importing external dependencies.
   * This is particularly useful for loading dependencies from CDNs or custom locations.
   *
   * - Object form: Maps module IDs to their replacement paths
   * - Function form: Takes a module ID and returns its replacement path
   *
   * @example
   * ```js
   * {
   *   paths: {
   *     'd3': 'https://cdn.jsdelivr.net/npm/d3@7'
   *   }
   * }
   * ```
   *
   * @example
   * ```js
   * {
   *   paths: (id) => {
   *     if (id.startsWith('lodash')) {
   *       return `https://cdn.jsdelivr.net/npm/${id}`
   *     }
   *     return id
   *   }
   * }
   * ```
   */
  paths?: Record<string, string> | ((id: string) => string);
  generatedCode?: Partial<GeneratedCodeOptions>;
  externalLiveBindings?: boolean;
  inlineDynamicImports?: boolean;
  /**
   * - Type: `((moduleId: string, meta: { getModuleInfo: (moduleId: string) => ModuleInfo | null }) => string | NullValue)`
   * - Object form is not supported.
   *
   * :::warning
   * - This option is deprecated. Please use `advancedChunks` instead.
   * - If `manualChunks` and `advancedChunks` are both specified, `manualChunks` option will be ignored.
   * :::
   *
   * You could use this option for migration purpose. Under the hood,
   *
   * ```js
   * {
   *   manualChunks: (moduleId, meta) => {
   *     if (moduleId.includes('node_modules')) {
   *       return 'vendor';
   *     }
   *     return null;
   *   }
   * }
   * ```
   *
   * will be transformed to
   *
   * ```js
   * {
   *   advancedChunks: {
   *     groups: [
   *       {
   *         name(moduleId) {
   *           if (moduleId.includes('node_modules')) {
   *             return 'vendor';
   *           }
   *           return null;
   *         },
   *       },
   *     ],
   *   }
   * }
   *
   * ```
   *
   * @deprecated Please use `advancedChunks` instead.
   */
  manualChunks?: (
    moduleId: string,
    meta: { getModuleInfo: (moduleId: string) => ModuleInfo | null },
  ) => string | NullValue;
  /**
   * Allows you to do manual chunking. For deeper understanding, please refer to the in-depth [documentation](https://rolldown.rs/guide/in-depth/advanced-chunks).
   */
  advancedChunks?: {
    /**
     * - Type: `boolean`
     * - Default: `true`
     *
     * By default, each group will also include captured modules' dependencies. This reduces the chance of generating circular chunks.
     *
     * If you want to disable this behavior, it's recommended to both set
     * - `preserveEntrySignatures: false | 'allow-extension'`
     * - `strictExecutionOrder: true`
     *
     * to avoid generating invalid chunks.
     */
    includeDependenciesRecursively?: boolean;
    /**
     * - Type: `number`
     *
     * Global fallback of [`{group}.minSize`](#advancedchunks-groups-minsize), if it's not specified in the group.
     */
    minSize?: number;
    /**
     * - Type: `number`
     *
     * Global fallback of [`{group}.maxSize`](#advancedchunks-groups-maxsize), if it's not specified in the group.
     */
    maxSize?: number;
    /**
     * - Type: `number`
     *
     * Global fallback of [`{group}.maxModuleSize`](#advancedchunks-groups-maxmodulesize), if it's not specified in the group.
     */
    maxModuleSize?: number;
    /**
     * - Type: `number`
     *
     * Global fallback of [`{group}.minModuleSize`](#advancedchunks-groups-minmodulesize), if it's not specified in the group.
     */
    minModuleSize?: number;
    /**
     * - Type: `number`
     *
     * Global fallback of [`{group}.minShareCount`](#advancedchunks-groups-minsharecount), if it's not specified in the group.
     */
    minShareCount?: number;
    /**
     * Groups to be used for advanced chunking.
     */
    groups?: {
      /**
       * - Type: `string | ((moduleId: string, ctx: { getModuleInfo: (moduleId: string) => ModuleInfo | null }) => string | NullValue)`
       *
       * Name of the group. It will be also used as the name of the chunk and replaced the `[name]` placeholder in the `chunkFileNames` option.
       *
       * For example,
       *
       * ```js
       * import { defineConfig } from 'rolldown';
       *
       * export default defineConfig({
       *   advancedChunks: {
       *     groups: [
       *       {
       *         name: 'libs',
       *         test: /node_modules/,
       *       },
       *     ],
       *   },
       * });
       * ```
       * will create a chunk named `libs-[hash].js` in the end.
       *
       * It's ok to have the same name for different groups. Rolldown will deduplicate the chunk names if necessary.
       *
       * # Dynamic `name()`
       *
       * If `name` is a function, it will be called with the module id as the argument. The function should return a string or `null`. If it returns `null`, the module will be ignored by this group.
       *
       * Notice, each returned new name will be treated as a separate group.
       *
       * For example,
       *
       * ```js
       * import { defineConfig } from 'rolldown';
       *
       * export default defineConfig({
       *   advancedChunks: {
       *     groups: [
       *       {
       *         name: (moduleId) => moduleId.includes('node_modules') ? 'libs' : 'app',
       *         minSize: 100 * 1024,
       *       },
       *     ],
       *   },
       * });
       * ```
       *
       * :::warning
       * Constraints like `minSize`, `maxSize`, etc. are applied separately for different names returned by the function.
       * :::
       */
      name:
        | string
        | ((moduleId: string, ctx: ChunkingContext) => string | NullValue);
      /**
       * - Type: `string | RegExp | ((id: string) => boolean | undefined | void);`
       *
       * Controls which modules are captured in this group.
       *
       * - If `test` is a string, the module whose id contains the string will be captured.
       * - If `test` is a regular expression, the module whose id matches the regular expression will be captured.
       * - If `test` is a function, modules for which `test(id)` returns `true` will be captured.
       * - If `test` is empty, any module will be considered as matched.
       *
       * :::warning
       * When using regular expression, it's recommended to use `[\\/]` to match the path separator instead of `/` to avoid potential issues on Windows.
       * - ✅ Recommended: `/node_modules[\\/]react/`
       * - ❌ Not recommended: `/node_modules/react/`
       * :::
       */
      test?: StringOrRegExp | ((id: string) => boolean | undefined | void);
      /**
       * - Type: `number`
       * - Default: `0`
       *
       * Priority of the group. Group with higher priority will be chosen first to match modules and create chunks. When converting the group to a chunk, modules of that group will be removed from other groups.
       *
       * If two groups have the same priority, the group whose index is smaller will be chosen.
       *
       * For example,
       *
       * ```js
       * import { defineConfig } from 'rolldown';
       *
       * export default defineConfig({
       *  advancedChunks: {
       *   groups: [
       *      {
       *        name: 'react',
       *        test: /node_modules[\\/]react/,
       *        priority: 1,
       *      },
       *      {
       *        name: 'other-libs',
       *        test: /node_modules/,
       *        priority: 2,
       *      },
       *   ],
       * });
       * ```
       *
       * This is a clearly __incorrect__ example. Though `react` group is defined before `other-libs`, it has a lower priority, so the modules in `react` group will be captured in `other-libs` group.
       */
      priority?: number;
      /**
       * - Type: `number`
       * - Default: `0`
       *
       * Minimum size in bytes of the desired chunk. If the accumulated size of the captured modules by this group is smaller than this value, it will be ignored. Modules in this group will fall back to the `automatic chunking` if they are not captured by any other group.
       */
      minSize?: number;
      /**
       * - Type: `number`
       * - Default: `1`
       *
       * Controls if a module should be captured based on how many entry chunks reference it.
       */
      minShareCount?: number;
      /**
       * - Type: `number`
       * - Default: `Infinity`
       *
       * If the accumulated size in bytes of the captured modules by this group is larger than this value, this group will be split into multiple groups that each has size close to this value.
       */
      maxSize?: number;
      /**
       * - Type: `number`
       * - Default: `Infinity`
       *
       * Controls a module could only be captured if its size in bytes is smaller or equal than this value.
       */
      maxModuleSize?: number;
      /**
       * - Type: `number`
       * - Default: `0`
       *
       * Controls a module could only be captured if its size in bytes is larger or equal than this value.
       */
      minModuleSize?: number;
    }[];
  };
  /**
   * Control comments in the output.
   *
   * - `none`: no comments
   * - `inline`: preserve comments that contain `@license`, `@preserve` or starts with `//!` `/*!`
   */
  legalComments?: 'none' | 'inline';
  plugins?: RolldownOutputPluginOption;
  polyfillRequire?: boolean;
  hoistTransitiveImports?: false;
  preserveModules?: boolean;
  virtualDirname?: string;
  preserveModulesRoot?: string;
  topLevelVar?: boolean;
  /**
   * - Type: `boolean`
   * - Default: `false`
   *
   * Whether to minify internal exports.
   */
  minifyInternalExports?: boolean;
  /**
<<<<<<< HEAD
   * - Type: `boolean`
   * - Default: `false`
   *
   * Clean output directory before writing.
   */
  cleanDir?: boolean;
=======
   * Keep function and class names after bundling.
   *
   * When enabled, the bundler will preserve the original names of functions and classes
   * in the output, which is useful for debugging and error stack traces.
   *
   * @default false
   */
  keepNames?: boolean;
>>>>>>> 71abe4d5
}

interface OverwriteOutputOptionsForCli {
  banner?: string;
  footer?: string;
  intro?: string;
  outro?: string;
  esModule?: boolean;
  globals?: Record<string, string>;
  advancedChunks?: {
    minSize?: number;
    minShareCount?: number;
  };
}

export type OutputCliOptions =
  & Omit<
    OutputOptions,
    | keyof OverwriteOutputOptionsForCli
    | 'sourcemapIgnoreList'
    | 'sourcemapPathTransform'
  >
  & OverwriteOutputOptionsForCli;<|MERGE_RESOLUTION|>--- conflicted
+++ resolved
@@ -450,14 +450,12 @@
    */
   minifyInternalExports?: boolean;
   /**
-<<<<<<< HEAD
    * - Type: `boolean`
    * - Default: `false`
    *
    * Clean output directory before writing.
    */
   cleanDir?: boolean;
-=======
    * Keep function and class names after bundling.
    *
    * When enabled, the bundler will preserve the original names of functions and classes
@@ -466,7 +464,6 @@
    * @default false
    */
   keepNames?: boolean;
->>>>>>> 71abe4d5
 }
 
 interface OverwriteOutputOptionsForCli {
